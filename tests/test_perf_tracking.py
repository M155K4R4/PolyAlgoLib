--- conflicted
+++ resolved
@@ -1235,17 +1235,8 @@
 
 class TestPositionPerformance(unittest.TestCase):
 
-<<<<<<< HEAD
     def setUp(self):
         self.tempdir = TempDirectory()
-=======
-    @classmethod
-    def setUpClass(cls):
-        cls.env = TradingEnvironment()
-        # Sids 1 and 2 are equities, Sid 3 is a future
-        cls.env.write_data(equities_identifiers=[1, 2],
-                           futures_data={3: {'multiplier': 100}})
->>>>>>> 214b3b65
 
     def create_environment_stuff(self, num_days=4, sids=[1, 2],
                                  futures_sids=[3]):
@@ -1818,358 +1809,9 @@
             verify that the performance period calculates properly for a
             single buy transaction
         """
-<<<<<<< HEAD
         self.create_environment_stuff()
         sim_params = copy.copy(self.sim_params)
         sim_params.data_frequency = 'minute'
-=======
-        # post some trades in the market
-        trades = factory.create_trade_history(
-            3,
-            [10, 10, 10, 11],
-            [100, 100, 100, 100],
-            onesec,
-            self.sim_params,
-            env=self.env
-        )
-
-        txn = create_txn(trades[1], 10.0, 1)
-        pt = perf.PositionTracker(self.env.asset_finder)
-        pp = perf.PerformancePeriod(1000.0, self.env.asset_finder)
-        pp.position_tracker = pt
-
-        pt.execute_transaction(txn)
-        pp.handle_execution(txn)
-
-        # This verifies that the last sale price is being correctly
-        # set in the positions. If this is not the case then returns can
-        # incorrectly show as sharply dipping if a transaction arrives
-        # before a trade. This is caused by returns being based on holding
-        # stocks with a last sale price of 0.
-        self.assertEqual(pp.positions[3].last_sale_price, 10.0)
-
-        for trade in trades:
-            pt.update_last_sale(trade)
-
-        pp.calculate_performance()
-
-        self.assertEqual(
-            pp.period_cash_flow,
-            0,
-            "there should be no cash flow on a futures txn"
-        )
-
-        self.assertEqual(
-            len(pp.positions),
-            1,
-            "should be just one position")
-
-        self.assertEqual(
-            pp.positions[3].sid,
-            txn.sid,
-            "position should be in security with id 1")
-
-        self.assertEqual(
-            pp.positions[3].amount,
-            txn.amount,
-            "should have a position of {sharecount} shares".format(
-                sharecount=txn.amount
-            )
-        )
-
-        self.assertEqual(
-            pp.positions[3].cost_basis,
-            txn.price,
-            "should have a cost basis of 10"
-        )
-
-        self.assertEqual(
-            pp.positions[3].last_sale_price,
-            trades[-1]['price'],
-            "last sale should be same as last trade. \
-            expected {exp} actual {act}".format(
-                exp=trades[-1]['price'],
-                act=pp.positions[3].last_sale_price)
-        )
-
-        self.assertEqual(
-            pp.ending_value,
-            0,
-            "ending value should be 0 because only futures are held"
-        )
-
-        self.assertEqual(
-            pp.ending_exposure,
-            1100,
-            "ending exposure should be price of last trade times number of \
-            contracts in position")
-
-        self.assertEqual(pp.pnl, 100, "gain of 1 on 1 100x contract should be "
-                                      "100")
-
-        check_perf_period(
-            pp,
-            gross_leverage=1.0,
-            net_leverage=1.0,
-            long_exposure=1100.0,
-            longs_count=1,
-            short_exposure=0.0,
-            shorts_count=0)
-
-        # Validate that the account attributes were updated.
-        account = pp.as_account()
-        check_account(account,
-                      settled_cash=1100.0,
-                      equity_with_loan=1100.0,
-                      total_positions_value=0.0,
-                      total_positions_exposure=1100.0,
-                      regt_equity=1100.0,
-                      available_funds=1100.0,
-                      excess_liquidity=1100.0,
-                      cushion=1.0,
-                      leverage=1.0,
-                      net_leverage=1.0,
-                      net_liquidation=1100.0)
-
-    def test_short_future_position(self):
-        """verify that the performance period calculates properly for a \
-single short-sale transaction"""
-        trades = factory.create_trade_history(
-            3,
-            [10, 10, 10, 11, 10, 9],
-            [100, 100, 100, 100, 100, 100],
-            onesec,
-            self.sim_params,
-            env=self.env
-        )
-
-        trades_1 = trades[:-2]
-
-        txn = create_txn(trades[1], 10.0, -1)
-        pt = perf.PositionTracker(self.env.asset_finder)
-        pp = perf.PerformancePeriod(1000.0, self.env.asset_finder)
-        pp.position_tracker = pt
-
-        pt.execute_transaction(txn)
-        pp.handle_execution(txn)
-        for trade in trades_1:
-            pt.update_last_sale(trade)
-
-        pp.calculate_performance()
-
-        self.assertEqual(
-            pp.period_cash_flow,
-            0,
-            "there should be no cash flow on a futures txn"
-        )
-
-        self.assertEqual(
-            len(pp.positions),
-            1,
-            "should be just one position")
-
-        self.assertEqual(
-            pp.positions[3].sid,
-            txn.sid,
-            "position should be in future from the transaction"
-        )
-
-        self.assertEqual(
-            pp.positions[3].amount,
-            -1,
-            "should have a position of -1 contract"
-        )
-
-        self.assertEqual(
-            pp.positions[3].cost_basis,
-            txn.price,
-            "should have a cost basis of 10"
-        )
-
-        self.assertEqual(
-            pp.positions[3].last_sale_price,
-            trades_1[-1]['price'],
-            "last sale should be price of last trade"
-        )
-
-        self.assertEqual(
-            pp.ending_value,
-            0,
-            "ending value should be 0 because only futures are held"
-        )
-
-        self.assertEqual(
-            pp.ending_exposure,
-            -1100,
-            "ending exposure should be price of last trade times number of \
-            contracts in position")
-
-        self.assertEqual(pp.pnl, -100, "gain of 1 on 1 100x contract should be"
-                                       " 100")
-
-        # simulate additional trades, and ensure that the position value
-        # reflects the new price
-        trades_2 = trades[-2:]
-
-        # simulate a rollover to a new period
-        pp.rollover()
-
-        for trade in trades_2:
-            pt.update_last_sale(trade)
-
-        pp.calculate_performance()
-
-        self.assertEqual(
-            pp.period_cash_flow,
-            0,
-            "capital used should be zero, there were no transactions in \
-            performance period"
-        )
-
-        self.assertEqual(
-            len(pp.positions),
-            1,
-            "should be just one position"
-        )
-
-        self.assertEqual(
-            pp.positions[3].sid,
-            txn.sid,
-            "position should be in future from the transaction"
-        )
-
-        self.assertEqual(
-            pp.positions[3].amount,
-            -1,
-            "should have a position of -1 contract"
-        )
-
-        self.assertEqual(
-            pp.positions[3].cost_basis,
-            txn.price,
-            "should have a cost basis of 10"
-        )
-
-        self.assertEqual(
-            pp.positions[3].last_sale_price,
-            trades_2[-1].price,
-            "last sale should be price of last trade"
-        )
-
-        self.assertEqual(
-            pp.ending_value,
-            0,
-            "ending value should be 0 because only futures are held")
-
-        self.assertEqual(
-            pp.ending_exposure,
-            -900,
-            "ending exposure should be price of last trade times number of \
-            shares in position")
-
-        self.assertEqual(
-            pp.pnl,
-            200,
-            "drop of 2 on -1 100x contract should be 200"
-        )
-
-        # now run a performance period encompassing the entire trade sample.
-        ptTotal = perf.PositionTracker(self.env.asset_finder)
-        ppTotal = perf.PerformancePeriod(1000.0, self.env.asset_finder)
-        ppTotal.position_tracker = pt
-
-        for trade in trades_1:
-            ptTotal.update_last_sale(trade)
-
-        ptTotal.execute_transaction(txn)
-        ppTotal.handle_execution(txn)
-
-        for trade in trades_2:
-            ptTotal.update_last_sale(trade)
-
-        ppTotal.calculate_performance()
-
-        self.assertEqual(
-            ppTotal.period_cash_flow,
-            0,
-            "capital used should be equal to the opposite of the transaction \
-cost of sole txn in test"
-        )
-
-        self.assertEqual(
-            len(ppTotal.positions),
-            1,
-            "should be just one position"
-        )
-        self.assertEqual(
-            ppTotal.positions[3].sid,
-            txn.sid,
-            "position should be in security from the transaction"
-        )
-
-        self.assertEqual(
-            ppTotal.positions[3].amount,
-            -1,
-            "should have a position of -1 contract"
-        )
-
-        self.assertEqual(
-            ppTotal.positions[3].cost_basis,
-            txn.price,
-            "should have a cost basis of 10"
-        )
-
-        self.assertEqual(
-            ppTotal.positions[3].last_sale_price,
-            trades_2[-1].price,
-            "last sale should be price of last trade"
-        )
-
-        self.assertEqual(
-            pp.ending_value,
-            0,
-            "ending value should be 0 because only futures are held")
-
-        self.assertEqual(
-            pp.ending_exposure,
-            -900,
-            "ending exposure should be price of last trade times number of \
-            shares in position")
-
-        self.assertEqual(
-            ppTotal.pnl,
-            100,
-            "drop of 1 on -1 100x contract should be 100"
-        )
-
-        check_perf_period(
-            pp,
-            gross_leverage=0.8181,
-            net_leverage=-0.8181,
-            long_exposure=0.0,
-            longs_count=0,
-            short_exposure=-900.0,
-            shorts_count=1)
-
-        # Validate that the account attributes.
-        account = ppTotal.as_account()
-        check_account(account,
-                      settled_cash=1100.0,
-                      equity_with_loan=1100.0,
-                      total_positions_value=0.0,
-                      total_positions_exposure=-900.0,
-                      regt_equity=1100.0,
-                      available_funds=1100.0,
-                      excess_liquidity=1100.0,
-                      cushion=1.0,
-                      leverage=0.8181,
-                      net_leverage=-0.8181,
-                      net_liquidation=1100.0)
-
-    def test_covering_short(self):
-        """verify performance where short is bought and covered, and shares \
-trade after cover"""
->>>>>>> 214b3b65
 
         # post some trades in the market
         trades = factory.create_trade_history(
